--- conflicted
+++ resolved
@@ -85,30 +85,17 @@
 # 3) PODIO
 #
 RUN edpm add podio && \
-<<<<<<< HEAD
-    edpm config podio branch=${VERSION_PODIO} && \
-    edpm config podio cmake_flags="-DBUILD_TESTING=OFF" && \
-    edpm install podio
-#
-=======
    edpm config podio branch=${VERSION_PODIO} && \
    edpm config podio cmake_flags="-DBUILD_TESTING=OFF" && \
    edpm install podio
 
->>>>>>> 2a728557
 #
 # 4) JANA2
 #
 RUN edpm add jana2 && \
-<<<<<<< HEAD
-    edpm config jana2 branch=${VERSION_JANA2} && \
-    edpm config jana2 cmake_flags="-DUSE_PODIO=On -DUSE_ROOT=On -DCMAKE_BUILD_TYPE=Debug" && \
-    edpm install jana2
-=======
    edpm config jana2 branch=${VERSION_JANA2} && \
    edpm config jana2 cmake_flags="-DUSE_PODIO=On -DUSE_ROOT=On -DCMAKE_BUILD_TYPE=Debug" && \
    edpm install jana2
->>>>>>> 2a728557
 #
 ## Print a bit of info
 #RUN ls && pwd

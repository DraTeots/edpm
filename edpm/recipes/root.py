--- conflicted
+++ resolved
@@ -6,11 +6,9 @@
 
 import os
 import platform
-<<<<<<< HEAD
+from distutils.dir_util import mkpath
+from subprocess import check_output
 
-=======
-from subprocess import check_output
->>>>>>> 2a728557
 
 from edpm.engine.composed_recipe import ComposedRecipe
 from edpm.engine.generators.steps import EnvSet, EnvPrepend, EnvRawText, CmakePrefixPath
